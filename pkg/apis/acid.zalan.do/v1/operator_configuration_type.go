package v1

// Operator configuration CRD definition, please use snake_case for field names.

import (
	"github.com/zalando/postgres-operator/pkg/util/config"

	"time"

	"github.com/zalando/postgres-operator/pkg/spec"
	v1 "k8s.io/api/core/v1"
	metav1 "k8s.io/apimachinery/pkg/apis/meta/v1"
)

// +genclient
// +genclient:onlyVerbs=get
// +genclient:noStatus
// +k8s:deepcopy-gen:interfaces=k8s.io/apimachinery/pkg/runtime.Object

// OperatorConfiguration defines the specification for the OperatorConfiguration.
type OperatorConfiguration struct {
	metav1.TypeMeta   `json:",inline"`
	metav1.ObjectMeta `json:"metadata"`

	Configuration OperatorConfigurationData `json:"configuration"`
}

// +k8s:deepcopy-gen:interfaces=k8s.io/apimachinery/pkg/runtime.Object

// OperatorConfigurationList is used in the k8s API calls
type OperatorConfigurationList struct {
	metav1.TypeMeta `json:",inline"`
	metav1.ListMeta `json:"metadata"`

	Items []OperatorConfiguration `json:"items"`
}

// PostgresUsersConfiguration defines the system users of Postgres.
type PostgresUsersConfiguration struct {
	SuperUsername                 string   `json:"super_username,omitempty"`
	ReplicationUsername           string   `json:"replication_username,omitempty"`
	AdditionalOwnerRoles          []string `json:"additional_owner_roles,omitempty"`
	EnablePasswordRotation        bool     `json:"enable_password_rotation,omitempty"`
	PasswordRotationInterval      uint32   `json:"password_rotation_interval,omitempty"`
	PasswordRotationUserRetention uint32   `json:"password_rotation_user_retention,omitempty"`
}

// MajorVersionUpgradeConfiguration defines how to execute major version upgrades of Postgres.
type MajorVersionUpgradeConfiguration struct {
	MajorVersionUpgradeMode          string   `json:"major_version_upgrade_mode" default:"off"` // off - no actions, manual - manifest triggers action, full - manifest and minimal version violation trigger upgrade
	MajorVersionUpgradeTeamAllowList []string `json:"major_version_upgrade_team_allow_list,omitempty"`
	MinimalMajorVersion              string   `json:"minimal_major_version" default:"11"`
	TargetMajorVersion               string   `json:"target_major_version" default:"14"`
}

// KubernetesMetaConfiguration defines k8s conf required for all Postgres clusters and the operator itself
type KubernetesMetaConfiguration struct {
	PodServiceAccountName string `json:"pod_service_account_name,omitempty"`
	// TODO: change it to the proper json
	PodServiceAccountDefinition            string                       `json:"pod_service_account_definition,omitempty"`
	PodServiceAccountRoleBindingDefinition string                       `json:"pod_service_account_role_binding_definition,omitempty"`
	PodTerminateGracePeriod                Duration                     `json:"pod_terminate_grace_period,omitempty"`
	SpiloPrivileged                        bool                         `json:"spilo_privileged,omitempty"`
	SpiloAllowPrivilegeEscalation          *bool                        `json:"spilo_allow_privilege_escalation,omitempty"`
	SpiloRunAsUser                         *int64                       `json:"spilo_runasuser,omitempty"`
	SpiloRunAsGroup                        *int64                       `json:"spilo_runasgroup,omitempty"`
	SpiloFSGroup                           *int64                       `json:"spilo_fsgroup,omitempty"`
	AdditionalPodCapabilities              []string                     `json:"additional_pod_capabilities,omitempty"`
	WatchedNamespace                       string                       `json:"watched_namespace,omitempty"`
	PDBNameFormat                          config.StringTemplate        `json:"pdb_name_format,omitempty"`
	EnablePodDisruptionBudget              *bool                        `json:"enable_pod_disruption_budget,omitempty"`
	StorageResizeMode                      string                       `json:"storage_resize_mode,omitempty"`
	EnableInitContainers                   *bool                        `json:"enable_init_containers,omitempty"`
	EnableSidecars                         *bool                        `json:"enable_sidecars,omitempty"`
	SharePGSocketWithSidecars              *bool                        `json:"share_pgsocket_with_sidecars,omitempty"`
	SecretNameTemplate                     config.StringTemplate        `json:"secret_name_template,omitempty"`
	ClusterDomain                          string                       `json:"cluster_domain,omitempty"`
	OAuthTokenSecretName                   spec.NamespacedName          `json:"oauth_token_secret_name,omitempty"`
	InfrastructureRolesSecretName          spec.NamespacedName          `json:"infrastructure_roles_secret_name,omitempty"`
	InfrastructureRolesDefs                []*config.InfrastructureRole `json:"infrastructure_roles_secrets,omitempty"`
	PodRoleLabel                           string                       `json:"pod_role_label,omitempty"`
	ClusterLabels                          map[string]string            `json:"cluster_labels,omitempty"`
	InheritedLabels                        []string                     `json:"inherited_labels,omitempty"`
	InheritedAnnotations                   []string                     `json:"inherited_annotations,omitempty"`
	DownscalerAnnotations                  []string                     `json:"downscaler_annotations,omitempty"`
	IgnoredAnnotations                     []string                     `json:"ignored_annotations,omitempty"`
	ClusterNameLabel                       string                       `json:"cluster_name_label,omitempty"`
	DeleteAnnotationDateKey                string                       `json:"delete_annotation_date_key,omitempty"`
	DeleteAnnotationNameKey                string                       `json:"delete_annotation_name_key,omitempty"`
	NodeReadinessLabel                     map[string]string            `json:"node_readiness_label,omitempty"`
	NodeReadinessLabelMerge                string                       `json:"node_readiness_label_merge,omitempty"`
	CustomPodAnnotations                   map[string]string            `json:"custom_pod_annotations,omitempty"`
	// TODO: use a proper toleration structure?
<<<<<<< HEAD
	PodToleration                            map[string]string   `json:"toleration,omitempty"`
	PodEnvironmentConfigMap                  spec.NamespacedName `json:"pod_environment_configmap,omitempty"`
	PodEnvironmentSecret                     string              `json:"pod_environment_secret,omitempty"`
	PodPriorityClassName                     string              `json:"pod_priority_class_name,omitempty"`
	MasterPodMoveTimeout                     Duration            `json:"master_pod_move_timeout,omitempty"`
	EnablePodAntiAffinity                    bool                `json:"enable_pod_antiaffinity,omitempty"`
	PodAntiAffinityTopologyKey               string              `json:"pod_antiaffinity_topology_key,omitempty"`
	PodAntiAffinityPreferredDuringScheduling bool                `json:"pod_antiaffinity_preferred_during_scheduling,omitempty"`
	PodManagementPolicy                      string              `json:"pod_management_policy,omitempty"`
	EnableCrossNamespaceSecret               bool                `json:"enable_cross_namespace_secret,omitempty"`
=======
	PodToleration              map[string]string   `json:"toleration,omitempty"`
	PodEnvironmentConfigMap    spec.NamespacedName `json:"pod_environment_configmap,omitempty"`
	PodEnvironmentSecret       string              `json:"pod_environment_secret,omitempty"`
	PodPriorityClassName       string              `json:"pod_priority_class_name,omitempty"`
	MasterPodMoveTimeout       Duration            `json:"master_pod_move_timeout,omitempty"`
	EnablePodAntiAffinity      bool                `json:"enable_pod_antiaffinity,omitempty"`
	PodAntiAffinityTopologyKey string              `json:"pod_antiaffinity_topology_key,omitempty"`
	PodManagementPolicy        string              `json:"pod_management_policy,omitempty"`
	EnableReadinessProbe       bool                `json:"enable_readiness_probe,omitempty"`
	EnableCrossNamespaceSecret bool                `json:"enable_cross_namespace_secret,omitempty"`
>>>>>>> 024aab1f
}

// PostgresPodResourcesDefaults defines the spec of default resources
type PostgresPodResourcesDefaults struct {
	DefaultCPURequest    string `json:"default_cpu_request,omitempty"`
	DefaultMemoryRequest string `json:"default_memory_request,omitempty"`
	DefaultCPULimit      string `json:"default_cpu_limit,omitempty"`
	DefaultMemoryLimit   string `json:"default_memory_limit,omitempty"`
	MinCPULimit          string `json:"min_cpu_limit,omitempty"`
	MinMemoryLimit       string `json:"min_memory_limit,omitempty"`
	MaxCPURequest        string `json:"max_cpu_request,omitempty"`
	MaxMemoryRequest     string `json:"max_memory_request,omitempty"`
}

// OperatorTimeouts defines the timeout of ResourceCheck, PodWait, ReadyWait
type OperatorTimeouts struct {
	ResourceCheckInterval   Duration `json:"resource_check_interval,omitempty"`
	ResourceCheckTimeout    Duration `json:"resource_check_timeout,omitempty"`
	PodLabelWaitTimeout     Duration `json:"pod_label_wait_timeout,omitempty"`
	PodDeletionWaitTimeout  Duration `json:"pod_deletion_wait_timeout,omitempty"`
	ReadyWaitInterval       Duration `json:"ready_wait_interval,omitempty"`
	ReadyWaitTimeout        Duration `json:"ready_wait_timeout,omitempty"`
	PatroniAPICheckInterval Duration `json:"patroni_api_check_interval,omitempty"`
	PatroniAPICheckTimeout  Duration `json:"patroni_api_check_timeout,omitempty"`
}

// LoadBalancerConfiguration defines the LB configuration
type LoadBalancerConfiguration struct {
	DbHostedZone                    string                `json:"db_hosted_zone,omitempty"`
	EnableMasterLoadBalancer        bool                  `json:"enable_master_load_balancer,omitempty"`
	EnableMasterPoolerLoadBalancer  bool                  `json:"enable_master_pooler_load_balancer,omitempty"`
	EnableReplicaLoadBalancer       bool                  `json:"enable_replica_load_balancer,omitempty"`
	EnableReplicaPoolerLoadBalancer bool                  `json:"enable_replica_pooler_load_balancer,omitempty"`
	CustomServiceAnnotations        map[string]string     `json:"custom_service_annotations,omitempty"`
	MasterDNSNameFormat             config.StringTemplate `json:"master_dns_name_format,omitempty"`
	ReplicaDNSNameFormat            config.StringTemplate `json:"replica_dns_name_format,omitempty"`
	ExternalTrafficPolicy           string                `json:"external_traffic_policy" default:"Cluster"`
}

// AWSGCPConfiguration defines the configuration for AWS
// TODO complete Google Cloud Platform (GCP) configuration
type AWSGCPConfiguration struct {
	WALES3Bucket                 string `json:"wal_s3_bucket,omitempty"`
	AWSRegion                    string `json:"aws_region,omitempty"`
	WALGSBucket                  string `json:"wal_gs_bucket,omitempty"`
	GCPCredentials               string `json:"gcp_credentials,omitempty"`
	WALAZStorageAccount          string `json:"wal_az_storage_account,omitempty"`
	LogS3Bucket                  string `json:"log_s3_bucket,omitempty"`
	KubeIAMRole                  string `json:"kube_iam_role,omitempty"`
	AdditionalSecretMount        string `json:"additional_secret_mount,omitempty"`
	AdditionalSecretMountPath    string `json:"additional_secret_mount_path" default:"/meta/credentials"`
	EnableEBSGp3Migration        bool   `json:"enable_ebs_gp3_migration" default:"false"`
	EnableEBSGp3MigrationMaxSize int64  `json:"enable_ebs_gp3_migration_max_size" default:"1000"`
}

// OperatorDebugConfiguration defines options for the debug mode
type OperatorDebugConfiguration struct {
	DebugLogging   bool `json:"debug_logging,omitempty"`
	EnableDBAccess bool `json:"enable_database_access,omitempty"`
}

// TeamsAPIConfiguration defines the configuration of TeamsAPI
type TeamsAPIConfiguration struct {
	EnableTeamsAPI                  bool              `json:"enable_teams_api,omitempty"`
	TeamsAPIUrl                     string            `json:"teams_api_url,omitempty"`
	TeamAPIRoleConfiguration        map[string]string `json:"team_api_role_configuration,omitempty"`
	EnableTeamSuperuser             bool              `json:"enable_team_superuser,omitempty"`
	EnableAdminRoleForUsers         bool              `json:"enable_admin_role_for_users,omitempty"`
	TeamAdminRole                   string            `json:"team_admin_role,omitempty"`
	PamRoleName                     string            `json:"pam_role_name,omitempty"`
	PamConfiguration                string            `json:"pam_configuration,omitempty"`
	ProtectedRoles                  []string          `json:"protected_role_names,omitempty"`
	PostgresSuperuserTeams          []string          `json:"postgres_superuser_teams,omitempty"`
	EnablePostgresTeamCRD           bool              `json:"enable_postgres_team_crd,omitempty"`
	EnablePostgresTeamCRDSuperusers bool              `json:"enable_postgres_team_crd_superusers,omitempty"`
	EnableTeamMemberDeprecation     bool              `json:"enable_team_member_deprecation,omitempty"`
	RoleDeletionSuffix              string            `json:"role_deletion_suffix,omitempty"`
}

// LoggingRESTAPIConfiguration defines Logging API conf
type LoggingRESTAPIConfiguration struct {
	APIPort               int `json:"api_port,omitempty"`
	RingLogLines          int `json:"ring_log_lines,omitempty"`
	ClusterHistoryEntries int `json:"cluster_history_entries,omitempty"`
}

// ScalyrConfiguration defines the configuration for ScalyrAPI
type ScalyrConfiguration struct {
	ScalyrAPIKey        string `json:"scalyr_api_key,omitempty"`
	ScalyrImage         string `json:"scalyr_image,omitempty"`
	ScalyrServerURL     string `json:"scalyr_server_url,omitempty"`
	ScalyrCPURequest    string `json:"scalyr_cpu_request,omitempty"`
	ScalyrMemoryRequest string `json:"scalyr_memory_request,omitempty"`
	ScalyrCPULimit      string `json:"scalyr_cpu_limit,omitempty"`
	ScalyrMemoryLimit   string `json:"scalyr_memory_limit,omitempty"`
}

// ConnectionPoolerConfiguration defines default configuration for connection pooler
type ConnectionPoolerConfiguration struct {
	NumberOfInstances    *int32 `json:"connection_pooler_number_of_instances,omitempty"`
	Schema               string `json:"connection_pooler_schema,omitempty"`
	User                 string `json:"connection_pooler_user,omitempty"`
	Image                string `json:"connection_pooler_image,omitempty"`
	Mode                 string `json:"connection_pooler_mode,omitempty"`
	MaxDBConnections     *int32 `json:"connection_pooler_max_db_connections,omitempty"`
	DefaultCPURequest    string `json:"connection_pooler_default_cpu_request,omitempty"`
	DefaultMemoryRequest string `json:"connection_pooler_default_memory_request,omitempty"`
	DefaultCPULimit      string `json:"connection_pooler_default_cpu_limit,omitempty"`
	DefaultMemoryLimit   string `json:"connection_pooler_default_memory_limit,omitempty"`
}

// OperatorLogicalBackupConfiguration defines configuration for logical backup
type OperatorLogicalBackupConfiguration struct {
	Schedule                     string `json:"logical_backup_schedule,omitempty"`
	DockerImage                  string `json:"logical_backup_docker_image,omitempty"`
	BackupProvider               string `json:"logical_backup_provider,omitempty"`
	S3Bucket                     string `json:"logical_backup_s3_bucket,omitempty"`
	S3Region                     string `json:"logical_backup_s3_region,omitempty"`
	S3Endpoint                   string `json:"logical_backup_s3_endpoint,omitempty"`
	S3AccessKeyID                string `json:"logical_backup_s3_access_key_id,omitempty"`
	S3SecretAccessKey            string `json:"logical_backup_s3_secret_access_key,omitempty"`
	S3SSE                        string `json:"logical_backup_s3_sse,omitempty"`
	RetentionTime                string `json:"logical_backup_s3_retention_time,omitempty"`
	GoogleApplicationCredentials string `json:"logical_backup_google_application_credentials,omitempty"`
	JobPrefix                    string `json:"logical_backup_job_prefix,omitempty"`
}

// PatroniConfiguration defines configuration for Patroni
type PatroniConfiguration struct {
	FailsafeMode *bool `json:"failsafe_mode,omitempty"`
}

// OperatorConfigurationData defines the operation config
type OperatorConfigurationData struct {
	EnableCRDRegistration         *bool                              `json:"enable_crd_registration,omitempty"`
	EnableCRDValidation           *bool                              `json:"enable_crd_validation,omitempty"`
	CRDCategories                 []string                           `json:"crd_categories,omitempty"`
	EnableLazySpiloUpgrade        bool                               `json:"enable_lazy_spilo_upgrade,omitempty"`
	EnablePgVersionEnvVar         bool                               `json:"enable_pgversion_env_var,omitempty"`
	EnableSpiloWalPathCompat      bool                               `json:"enable_spilo_wal_path_compat,omitempty"`
	EnableTeamIdClusternamePrefix bool                               `json:"enable_team_id_clustername_prefix,omitempty"`
	EtcdHost                      string                             `json:"etcd_host,omitempty"`
	KubernetesUseConfigMaps       bool                               `json:"kubernetes_use_configmaps,omitempty"`
	DockerImage                   string                             `json:"docker_image,omitempty"`
	Workers                       uint32                             `json:"workers,omitempty"`
	ResyncPeriod                  Duration                           `json:"resync_period,omitempty"`
	RepairPeriod                  Duration                           `json:"repair_period,omitempty"`
	SetMemoryRequestToLimit       bool                               `json:"set_memory_request_to_limit,omitempty"`
	ShmVolume                     *bool                              `json:"enable_shm_volume,omitempty"`
	SidecarImages                 map[string]string                  `json:"sidecar_docker_images,omitempty"` // deprecated in favour of SidecarContainers
	SidecarContainers             []v1.Container                     `json:"sidecars,omitempty"`
	PostgresUsersConfiguration    PostgresUsersConfiguration         `json:"users"`
	MajorVersionUpgrade           MajorVersionUpgradeConfiguration   `json:"major_version_upgrade"`
	Kubernetes                    KubernetesMetaConfiguration        `json:"kubernetes"`
	PostgresPodResources          PostgresPodResourcesDefaults       `json:"postgres_pod_resources"`
	Timeouts                      OperatorTimeouts                   `json:"timeouts"`
	LoadBalancer                  LoadBalancerConfiguration          `json:"load_balancer"`
	AWSGCP                        AWSGCPConfiguration                `json:"aws_or_gcp"`
	OperatorDebug                 OperatorDebugConfiguration         `json:"debug"`
	TeamsAPI                      TeamsAPIConfiguration              `json:"teams_api"`
	LoggingRESTAPI                LoggingRESTAPIConfiguration        `json:"logging_rest_api"`
	Scalyr                        ScalyrConfiguration                `json:"scalyr"`
	LogicalBackup                 OperatorLogicalBackupConfiguration `json:"logical_backup"`
	ConnectionPooler              ConnectionPoolerConfiguration      `json:"connection_pooler"`
	Patroni                       PatroniConfiguration               `json:"patroni"`

	MinInstances                      int32  `json:"min_instances,omitempty"`
	MaxInstances                      int32  `json:"max_instances,omitempty"`
	IgnoreInstanceLimitsAnnotationKey string `json:"ignore_instance_limits_annotation_key,omitempty"`
}

// Duration shortens this frequently used name
type Duration time.Duration<|MERGE_RESOLUTION|>--- conflicted
+++ resolved
@@ -91,7 +91,6 @@
 	NodeReadinessLabelMerge                string                       `json:"node_readiness_label_merge,omitempty"`
 	CustomPodAnnotations                   map[string]string            `json:"custom_pod_annotations,omitempty"`
 	// TODO: use a proper toleration structure?
-<<<<<<< HEAD
 	PodToleration                            map[string]string   `json:"toleration,omitempty"`
 	PodEnvironmentConfigMap                  spec.NamespacedName `json:"pod_environment_configmap,omitempty"`
 	PodEnvironmentSecret                     string              `json:"pod_environment_secret,omitempty"`
@@ -101,19 +100,8 @@
 	PodAntiAffinityTopologyKey               string              `json:"pod_antiaffinity_topology_key,omitempty"`
 	PodAntiAffinityPreferredDuringScheduling bool                `json:"pod_antiaffinity_preferred_during_scheduling,omitempty"`
 	PodManagementPolicy                      string              `json:"pod_management_policy,omitempty"`
+  EnableReadinessProbe                     bool                `json:"enable_readiness_probe,omitempty"`
 	EnableCrossNamespaceSecret               bool                `json:"enable_cross_namespace_secret,omitempty"`
-=======
-	PodToleration              map[string]string   `json:"toleration,omitempty"`
-	PodEnvironmentConfigMap    spec.NamespacedName `json:"pod_environment_configmap,omitempty"`
-	PodEnvironmentSecret       string              `json:"pod_environment_secret,omitempty"`
-	PodPriorityClassName       string              `json:"pod_priority_class_name,omitempty"`
-	MasterPodMoveTimeout       Duration            `json:"master_pod_move_timeout,omitempty"`
-	EnablePodAntiAffinity      bool                `json:"enable_pod_antiaffinity,omitempty"`
-	PodAntiAffinityTopologyKey string              `json:"pod_antiaffinity_topology_key,omitempty"`
-	PodManagementPolicy        string              `json:"pod_management_policy,omitempty"`
-	EnableReadinessProbe       bool                `json:"enable_readiness_probe,omitempty"`
-	EnableCrossNamespaceSecret bool                `json:"enable_cross_namespace_secret,omitempty"`
->>>>>>> 024aab1f
 }
 
 // PostgresPodResourcesDefaults defines the spec of default resources
